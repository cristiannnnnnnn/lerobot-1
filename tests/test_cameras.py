--- conflicted
+++ resolved
@@ -21,21 +21,11 @@
 ```
 """
 
-from pathlib import Path
-
 import numpy as np
 import pytest
 
-<<<<<<< HEAD
-from lerobot import available_robots
-from lerobot.common.robot_devices.cameras.opencv import OpenCVCamera
-from lerobot.common.robot_devices.utils import RobotDeviceAlreadyConnectedError, RobotDeviceNotConnectedError
-from lerobot.scripts.save_images_from_cameras import save_images_from_cameras
-from tests.utils import require_robot
-=======
 from lerobot.common.robot_devices.utils import RobotDeviceAlreadyConnectedError, RobotDeviceNotConnectedError
 from tests.utils import TEST_CAMERA_TYPES, make_camera, require_camera
->>>>>>> 29f6abc9
 
 # Maximum absolute difference between two consecutive images recored by a camera.
 # This value differs with respect to the camera.
@@ -188,13 +178,6 @@
     del camera
 
 
-<<<<<<< HEAD
-def test_save_images_from_cameras():
-    # Set the path relative to the project root (lerobot) where 'outputs' already exists
-    images_dir = Path("outputs/images_from_opencv_cameras")
-    images_dir.mkdir(parents=True, exist_ok=True)
-    save_images_from_cameras(driver="opencv", images_dir=images_dir)
-=======
 @pytest.mark.parametrize("camera_type, mock", TEST_CAMERA_TYPES)
 @require_camera
 def test_save_images_from_cameras(tmpdir, request, camera_type, mock):
@@ -205,5 +188,4 @@
         from lerobot.common.robot_devices.cameras.intelrealsense import save_images_from_cameras
 
     # Small `record_time_s` to speedup unit tests
-    save_images_from_cameras(tmpdir, record_time_s=0.02, mock=mock)
->>>>>>> 29f6abc9
+    save_images_from_cameras(tmpdir, record_time_s=0.02, mock=mock)