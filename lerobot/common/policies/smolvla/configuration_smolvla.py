--- conflicted
+++ resolved
@@ -98,15 +98,9 @@
     self_attn_every_n_layers: int = 2  # Interleave SA layers each self_attn_every_n_layers
     expert_width_multiplier: float = 0.75  # The action expert hidden size (wrt to the VLM)
 
-<<<<<<< HEAD
-    min_period: float = 4e-3   # sensitivity range for the timestep used in sine-cosine positional encoding
-    max_period: float = 4.0  
-   
-=======
     min_period: float = 4e-3  # sensitivity range for the timestep used in sine-cosine positional encoding
     max_period: float = 4.0
 
->>>>>>> 209f89a2
     def __post_init__(self):
         super().__post_init__()
 
