--- conflicted
+++ resolved
@@ -2,8 +2,11 @@
 This file contains utilities for recording frames from cameras. For more info look at `OpenCVCamera` docstring.
 """
 
+import argparse
+import concurrent.futures
 import math
 import platform
+import shutil
 import threading
 import time
 from dataclasses import dataclass, replace
@@ -11,10 +14,12 @@
 from threading import Thread
 
 import numpy as np
+from PIL import Image
 
 from lerobot.common.robot_devices.utils import (
     RobotDeviceAlreadyConnectedError,
     RobotDeviceNotConnectedError,
+    busy_wait,
 )
 from lerobot.common.utils.utils import capture_timestamp_utc
 
@@ -84,8 +89,6 @@
     return camera_ids
 
 
-<<<<<<< HEAD
-=======
 def is_valid_unix_path(path: str) -> bool:
     """Note: if 'path' points to a symlink, this will return True only if the target exists"""
     p = Path(path)
@@ -172,7 +175,6 @@
     print(f"Images have been saved to {images_dir}")
 
 
->>>>>>> 29f6abc9
 @dataclass
 class OpenCVCameraConfig:
     """
@@ -468,9 +470,6 @@
 
     def __del__(self):
         if getattr(self, "is_connected", False):
-<<<<<<< HEAD
-            self.disconnect()
-=======
             self.disconnect()
 
 
@@ -516,5 +515,4 @@
         help="Set the number of seconds used to record the frames. By default, 2 seconds.",
     )
     args = parser.parse_args()
-    save_images_from_cameras(**vars(args))
->>>>>>> 29f6abc9
+    save_images_from_cameras(**vars(args))